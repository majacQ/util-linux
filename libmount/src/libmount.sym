/*
 * SPDX-License-Identifier: LGPL-2.1-or-later
 *
 * This file is part of libmount from util-linux project.
 *
 * Copyright (C) 2011-2018 Karel Zak <kzak@redhat.com>
 *
 * libmount is free software; you can redistribute it and/or modify it
 * under the terms of the GNU Lesser General Public License as published by
 * the Free Software Foundation; either version 2.1 of the License, or
 * (at your option) any later version.
 *
 *
 * The symbol versioning ensures that a new application requiring symbol foo,
 * can't run with old library.so not providing foo.
 *
 * Version info can't enforce this since we never change the SONAME.
 */
MOUNT_2.19 {
global:
	mnt_cache_device_has_tag;
	mnt_cache_find_tag_value;
	mnt_cache_read_tags;
	mnt_context_append_options;
	mnt_context_apply_fstab;
	mnt_context_disable_canonicalize;
	mnt_context_disable_helpers;
	mnt_context_disable_mtab;
	mnt_context_do_mount;
	mnt_context_do_umount;
	mnt_context_enable_fake;
	mnt_context_enable_force;
	mnt_context_enable_lazy;
	mnt_context_enable_loopdel;
	mnt_context_enable_rdonly_umount;
	mnt_context_enable_sloppy;
	mnt_context_enable_verbose;
	mnt_context_finalize_mount;
	mnt_context_finalize_umount;
	mnt_context_get_cache;
	mnt_context_get_fs;
	mnt_context_get_fstab;
	mnt_context_get_fstype;
	mnt_context_get_lock;
	mnt_context_get_mflags;
	mnt_context_get_mtab;
	mnt_context_get_optsmode;
	mnt_context_get_source;
	mnt_context_get_status;
	mnt_context_get_target;
	mnt_context_get_user_mflags;
	mnt_context_helper_setopt;
	mnt_context_init_helper;
	mnt_context_is_fake;
	mnt_context_is_force;
	mnt_context_is_lazy;
	mnt_context_is_nomtab;
	mnt_context_is_rdonly_umount;
	mnt_context_is_restricted;
	mnt_context_is_sloppy;
	mnt_context_is_verbose;
	mnt_context_mount;
	mnt_context_prepare_mount;
	mnt_context_prepare_umount;
	mnt_context_set_cache;
	mnt_context_set_fs;
	mnt_context_set_fstab;
	mnt_context_set_fstype;
	mnt_context_set_fstype_pattern;
	mnt_context_set_mflags;
	mnt_context_set_mountdata;
	mnt_context_set_options;
	mnt_context_set_options_pattern;
	mnt_context_set_optsmode;
	mnt_context_set_source;
	mnt_context_set_syscall_status;
	mnt_context_set_target;
	mnt_context_set_user_mflags;
	mnt_context_strerror;
	mnt_context_umount;
	mnt_copy_fs;
	mnt_free_cache;
	mnt_free_context;
	mnt_free_fs;
	mnt_free_iter;
	mnt_free_lock;
	mnt_free_mntent;
	mnt_free_table;
	mnt_free_update;
	mnt_fs_append_attributes;
	mnt_fs_append_options;
	mnt_fs_get_attribute;
	mnt_fs_get_attributes;
	mnt_fs_get_bindsrc;
	mnt_fs_get_devno;
	mnt_fs_get_freq;
	mnt_fs_get_fs_options;
	mnt_fs_get_fstype;
	mnt_fs_get_id;
	mnt_fs_get_option;
	mnt_fs_get_parent_id;
	mnt_fs_get_passno;
	mnt_fs_get_root;
	mnt_fs_get_source;
	mnt_fs_get_srcpath;
	mnt_fs_get_tag;
	mnt_fs_get_target;
	mnt_fs_get_userdata;
	mnt_fs_get_user_options;
	mnt_fs_get_vfs_options;
	mnt_fs_is_kernel;
	mnt_fs_match_fstype;
	mnt_fs_match_options;
	mnt_fs_match_source;
	mnt_fs_match_target;
	mnt_fs_prepend_attributes;
	mnt_fs_prepend_options;
	mnt_fs_print_debug;
	mnt_fs_set_attributes;
	mnt_fs_set_bindsrc;
	mnt_fs_set_freq;
	mnt_fs_set_fstype;
	mnt_fs_set_options;
	mnt_fs_set_passno;
	mnt_fs_set_root;
	mnt_fs_set_source;
	mnt_fs_set_target;
	mnt_fs_set_userdata;
	mnt_fs_strdup_options;
	mnt_fs_to_mntent;
	mnt_fstype_is_netfs;
	mnt_fstype_is_pseudofs;
	mnt_get_builtin_optmap;
	mnt_get_fstab_path;
	mnt_get_fstype;
	mnt_get_library_version;
	mnt_get_mtab_path;
	mnt_has_regular_mtab;
	mnt_init_debug;
	mnt_iter_get_direction;
	mnt_lock_file;
	mnt_mangle;
	mnt_match_fstype;
	mnt_match_options;
	mnt_new_cache;
	mnt_new_context;
	mnt_new_fs;
	mnt_new_iter;
	mnt_new_lock;
	mnt_new_table;
	mnt_new_table_from_dir;
	mnt_new_table_from_file;
	mnt_new_update;
	mnt_optstr_append_option;
	mnt_optstr_apply_flags;
	mnt_optstr_get_flags;
	mnt_optstr_get_option;
	mnt_optstr_get_options;
	mnt_optstr_next_option;
	mnt_optstr_prepend_option;
	mnt_optstr_remove_option;
	mnt_optstr_set_option;
	mnt_parse_version_string;
	mnt_reset_context;
	mnt_reset_fs;
	mnt_reset_iter;
	mnt_resolve_path;
	mnt_resolve_spec;
	mnt_resolve_tag;
	mnt_split_optstr;
	mnt_table_add_fs;
	mnt_table_find_next_fs;
	mnt_table_find_pair;
	mnt_table_find_source;
	mnt_table_find_srcpath;
	mnt_table_find_tag;
	mnt_table_find_target;
	mnt_table_get_cache;
	mnt_table_get_nents;
	mnt_table_get_root_fs;
	mnt_table_next_child_fs;
	mnt_table_next_fs;
	mnt_table_parse_file;
	mnt_table_parse_fstab;
	mnt_table_parse_mtab;
	mnt_table_parse_stream;
	mnt_table_remove_fs;
	mnt_table_set_cache;
	mnt_table_set_iter;
	mnt_table_set_parser_errcb;
	mnt_unlock_file;
	mnt_unmangle;
	mnt_update_force_rdonly;
	mnt_update_get_filename;
	mnt_update_get_fs;
	mnt_update_get_mflags;
	mnt_update_is_ready;
	mnt_update_set_fs;
	mnt_update_table;
local:
	*;
};

MOUNT_2.20 {
global:
	mnt_context_get_table;
	mnt_context_is_fs_mounted;
	mnt_context_next_mount;
	mnt_context_set_tables_errcb;
	mnt_diff_tables;
	mnt_free_tabdiff;
	mnt_fs_get_options;
	mnt_lock_block_signals;
	mnt_new_tabdiff;
	mnt_pretty_path;
	mnt_reset_table;
	mnt_tabdiff_next_change;
	mnt_table_is_fs_mounted;
} MOUNT_2.19;

MOUNT_2.21 {
global:
	mnt_context_enable_fork;
	mnt_context_get_helper_status;
	mnt_context_get_syscall_errno;
	mnt_context_helper_executed;
	mnt_context_is_child;
	mnt_context_is_fork;
	mnt_context_is_parent;
	mnt_context_next_umount;
	mnt_context_reset_status;
	mnt_context_set_passwd_cb;
	mnt_context_syscall_called;
	mnt_context_wait_for_children;
	mnt_fs_is_netfs;
	mnt_fs_is_pseudofs;
	mnt_fs_is_swaparea;
	mnt_get_library_features;
	mnt_table_parse_dir;
} MOUNT_2.20;

MOUNT_2.22 {
global:
	mnt_context_disable_swapmatch;
	mnt_context_get_options;
	mnt_context_is_loopdel;
	mnt_context_is_nocanonicalize;
	mnt_context_is_nohelpers;
	mnt_context_is_swapmatch;
	mnt_context_tab_applied;
	mnt_fs_get_priority;
	mnt_fs_get_size;
	mnt_fs_get_swaptype;
	mnt_fs_get_tid;
	mnt_fs_get_usedsize;
	mnt_fs_streq_srcpath;
	mnt_fs_streq_target;
	mnt_get_mountpoint;
	mnt_get_swaps_path;
	mnt_optstr_deduplicate_option;
	mnt_table_find_devno;
	mnt_table_parse_swaps;
} MOUNT_2.21;

MOUNT_2.23 {
global:
	mnt_fs_get_optional_fields;
	mnt_fs_get_propagation;
	mnt_context_find_umount_fs;
	mnt_table_find_mountpoint;
} MOUNT_2.22;

MOUNT_2.24 {
global:
	mnt_context_get_fstab_userdata;
	mnt_context_get_fs_userdata;
	mnt_context_get_mtab_userdata;
	mnt_fs_append_comment;
	mnt_fs_get_comment;
	mnt_fs_set_comment;
	mnt_ref_cache;
	mnt_ref_fs;
	mnt_ref_table;
	mnt_table_append_intro_comment;
	mnt_table_append_trailing_comment;
	mnt_table_enable_comments;
	mnt_table_first_fs;
	mnt_table_get_intro_comment;
	mnt_table_get_trailing_comment;
	mnt_table_get_userdata;
	mnt_table_is_empty;
	mnt_table_last_fs;
	mnt_table_replace_file;
	mnt_table_set_intro_comment;
	mnt_table_set_trailing_comment;
	mnt_table_set_userdata;
	mnt_table_with_comments;
	mnt_table_write_file;
	mnt_unref_cache;
	mnt_unref_fs;
	mnt_unref_table;
} MOUNT_2.23;

MOUNT_2.25 {
	mnt_cache_set_targets;
	mnt_resolve_target;
	mnt_table_uniq_fs;
	mnt_tag_is_valid;
} MOUNT_2.24;

MOUNT_2.26 {
	mnt_monitor_close_fd;
	mnt_monitor_enable_userspace;
	mnt_monitor_enable_kernel;
	mnt_monitor_event_cleanup;
	mnt_monitor_get_fd;
	mnt_monitor_next_change;
	mnt_monitor_wait;
	mnt_new_monitor;
	mnt_ref_monitor;
	mnt_unref_monitor;
} MOUNT_2.25;

MOUNT_2.28 {
	mnt_table_find_target_with_option;
	mnt_fs_set_priority;
} MOUNT_2.26;

MOUNT_2.30 {
	mnt_context_is_rwonly_mount;
	mnt_context_forced_rdonly;
	mnt_context_enable_rwonly_mount;
	mnt_context_get_excode;
} MOUNT_2.28;

MOUNT_2.33 {
	mnt_context_get_origin_ns;
	mnt_context_get_target_ns;
	mnt_context_set_target_ns;
	mnt_context_switch_ns;
	mnt_context_switch_origin_ns;
	mnt_context_switch_target_ns;
} MOUNT_2.30;

MOUNT_2.34 {
	mnt_context_next_remount;
	mnt_fs_get_table;
	mnt_guess_system_root;
	mnt_table_find_fs;
	mnt_table_insert_fs;
	mnt_table_move_fs;
} MOUNT_2.33;

MOUNT_2_35 {
	mnt_context_force_unrestricted;
	mnt_context_get_target_prefix;
	mnt_context_set_target_prefix;
} MOUNT_2.34;

MOUNT_2_37 {
<<<<<<< HEAD
	mnt_optstr_get_uint;
} MOUNT_2_35;
=======
	mnt_fs_get_vfs_options_all;
	mnt_table_over_fs;
} MOUNT_2_35;


MOUNT_2_38 {
	mnt_fs_is_regularfs;
} MOUNT_2_37;
>>>>>>> 6da826a5
<|MERGE_RESOLUTION|>--- conflicted
+++ resolved
@@ -358,10 +358,10 @@
 } MOUNT_2.34;
 
 MOUNT_2_37 {
-<<<<<<< HEAD
+  <<<<<<< topic/mountbomber
 	mnt_optstr_get_uint;
 } MOUNT_2_35;
-=======
+  =======
 	mnt_fs_get_vfs_options_all;
 	mnt_table_over_fs;
 } MOUNT_2_35;
@@ -370,4 +370,4 @@
 MOUNT_2_38 {
 	mnt_fs_is_regularfs;
 } MOUNT_2_37;
->>>>>>> 6da826a5
+  >>>>>>> master